--- conflicted
+++ resolved
@@ -10,15 +10,10 @@
 # Load configuration from JSON file
 config = {}
 config_paths = [
-<<<<<<< HEAD
-    os.path.join("C:", "tmp", "sap_login", "credential.json")
+    'sap_login/credential.json',  # Primary credential path
+    'config.json',                # Fallback to old path
 ]
-print(config_paths)
-=======
-    os.path.join("C:", "tmp", "sap_login", "credential.json"),
-    "config.json",
-]
->>>>>>> c1a2d17b
+
 config_loaded = False
 for config_path in config_paths:
     try:
